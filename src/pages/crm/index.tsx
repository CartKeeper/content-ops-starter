--- conflicted
+++ resolved
@@ -1,2224 +1,86 @@
-import * as React from 'react';
-import type { GetStaticProps } from 'next';
-import Head from 'next/head';
-import Image from 'next/image';
-import Link from 'next/link';
-import dayjs from 'dayjs';
-import { AnimatePresence, motion } from 'framer-motion';
+  <div className="grid gap-6 lg:grid-cols-3">
+      <div className="space-y-6 lg:col-span-2">
+          {secondaryPanelVisibility.upcomingShoots !== false ? (
+              <SectionCard
+                  title="Upcoming Shoots"
+                  description="Stay ready for every session with a quick view of
+  the week ahead."
+                  action={
+                      <Link
+                          href="/bookings"
+                          className="text-sm font-semibold text-[#4534FF]
+  transition hover:text-[#5E6CFF] dark:text-[#9DAAFF] dark:hover:text-[#B8C5FF]"
+                      >
+                          Open calendar
+                      </Link>
+                  }
+              >
+                  <BookingList bookings={upcomingBookings} />
+              </SectionCard>
+          ) : null}
 
-import {
-    BookingList,
-    ClientTable,
-    InvoiceTable,
-    OverviewChart,
-    SectionCard,
-    StatCard,
-    TaskList,
-    ApertureMark,
-    CrmAuthGuard,
-    type BookingRecord,
-    type BookingStatus,
-    type InvoiceRecord,
-    type InvoiceStatus,
-    type ChartPoint
-} from '../../components/crm';
-import { EarningsSummaryCard } from '../../components/crm/EarningsSummaryCard';
-import { useNetlifyIdentity } from '../../components/auth';
-import { InvoiceBuilderModal, type InvoiceBuilderSubmitValues } from '../../components/crm/InvoiceBuilderModal';
-import {
-    BellIcon,
-    CalendarIcon,
-    ChevronDownIcon,
-    GalleryIcon,
-    InvoiceIcon,
-    MoonIcon,
-    SunIcon
-} from '../../components/crm/icons';
-import { QuickActionModal, type QuickActionFormField, type QuickActionModalSubmitValues } from '../../components/crm/QuickActionModal';
-import type { QuickActionModalType } from '../../components/crm/quick-action-settings';
-import { clients, galleryCollection, tasks, type GalleryRecord, type GalleryStatus } from '../../data/crm';
-import { readCmsCollection } from '../../utils/read-cms-collection';
+          {secondaryPanelVisibility.activeClients !== false ? (
+              <SectionCard
+                  title="Active Clients"
+                  description="From loyal regulars to new leads, see who needs
+  attention next."
+                  action={
+                      <Link
+                          href="/clients"
+                          className="text-sm font-semibold text-[#4534FF]
+  transition hover:text-[#5E6CFF] dark:text-[#9DAAFF] dark:hover:text-[#B8C5FF]"
+                      >
+                          View all clients
+                      </Link>
+                  }
+              >
+                  <ClientTable clients={clients} />
+              </SectionCard>
+          ) : null}
+      </div>
 
-const quickActions: { id: string; label: string; modal: QuickActionModalType }[] = [
-    { id: 'new-booking', label: 'Schedule shoot', modal: 'booking' },
-    { id: 'new-invoice', label: 'Create invoice', modal: 'invoice' },
-    { id: 'upload-gallery', label: 'Upload gallery', modal: 'gallery' }
-];
+      <div className="space-y-6">
+          {secondaryPanelVisibility.openInvoices !== false ? (
+              <SectionCard
+                  title="Open Invoices"
+                  description="Collect payments faster with a focused list of
+  outstanding balances."
+                  action={
+                      <Link
+                          href="/invoices"
+                          className="text-sm font-semibold text-[#4534FF]
+  transition hover:text-[#5E6CFF] dark:text-[#9DAAFF] dark:hover:text-[#B8C5FF]"
+                      >
+                          View all invoices
+                      </Link>
+                  }
+              >
+                  <InvoiceTable
+                      invoices={openInvoices}
+                      onUpdateStatus={handleUpdateInvoiceStatus}
+                      onGeneratePdf={handleGenerateInvoicePdf}
+                      onCreateCheckout={handleCreateCheckoutSession}
+                      generatingInvoiceId={pdfInvoiceId}
+                      checkoutInvoiceId={checkoutInvoiceId}
+                  />
+              </SectionCard>
+          ) : null}
 
-const navigationItems = [
-    { id: 'dashboard', label: 'Dashboard', href: '/crm', isActive: true },
-    { id: 'calendar', label: 'Calendar', href: '/bookings' },
-    { id: 'clients', label: 'Clients', href: '/clients' },
-    { id: 'invoices', label: 'Invoices', href: '/invoices' },
-    { id: 'galleries', label: 'Galleries', href: '/galleries' },
-    { id: 'projects', label: 'Projects', href: '#' },
-    { id: 'settings', label: 'Settings', href: '#' }
-];
-
-type PhotographyCrmDashboardProps = {
-    bookings: BookingRecord[];
-    invoices: InvoiceRecord[];
-};
-
-type FeedbackNotice = {
-    id: string;
-    type: 'success' | 'error';
-    message: string;
-};
-
-type DashboardLayoutPreset = 'earnings' | 'insights' | 'custom';
-type PrimaryPanelId = 'earnings' | 'overview' | 'profile';
-type SecondaryPanelId =
-    | 'upcomingShoots'
-    | 'activeClients'
-    | 'openInvoices'
-    | 'studioTasks'
-    | 'topClients'
-    | 'shootReminders'
-    | 'galleryAlerts';
-
-type LayoutOption = {
-    id: DashboardLayoutPreset;
-    label: string;
-    description: string;
-};
-
-type StoredLayoutConfig = {
-    preset: DashboardLayoutPreset;
-    order: PrimaryPanelId[];
-    visibility: Record<PrimaryPanelId, boolean>;
-    secondaryVisibility?: Record<SecondaryPanelId, boolean>;
-    customizationLocked?: boolean;
-};
-
-type PrimaryPanelDefinition = {
-    title: string;
-    description: string;
-    className: string;
-    render: () => React.ReactNode;
-};
-
-const primaryPanelIds: PrimaryPanelId[] = ['earnings', 'overview', 'profile'];
-const secondaryPanelIds: SecondaryPanelId[] = [
-    'upcomingShoots',
-    'activeClients',
-    'openInvoices',
-    'studioTasks',
-    'topClients',
-    'shootReminders',
-    'galleryAlerts'
-];
-
-function buildDefaultSecondaryVisibility(): Record<SecondaryPanelId, boolean> {
-    return secondaryPanelIds.reduce(
-        (accumulator, panelId) => {
-            accumulator[panelId] = true;
-            return accumulator;
-        },
-        {} as Record<SecondaryPanelId, boolean>
-    );
-}
-
-const panelLayoutPresets: Record<Exclude<DashboardLayoutPreset, 'custom'>, PrimaryPanelId[]> = {
-    earnings: ['earnings', 'overview', 'profile'],
-    insights: ['overview', 'earnings', 'profile']
-};
-
-const layoutOptions: LayoutOption[] = [
-    {
-        id: 'earnings',
-        label: 'Earnings focus',
-        description: 'Prioritize revenue metrics with spotlighted cashflow analytics.'
-    },
-    {
-        id: 'insights',
-        label: 'Balanced view',
-        description: 'Blend calendar, revenue, and studio health indicators together.'
-    },
-    {
-        id: 'custom',
-        label: 'Custom layout',
-        description: 'Arrange the overview modules to match your personal workflow.'
-    }
-];
-
-const layoutStorageKey = 'aperture:dashboard-layout';
-
-function PhotographyCrmDashboard({ bookings, invoices }: PhotographyCrmDashboardProps) {
-    const [isDarkMode, setIsDarkMode] = React.useState<boolean | null>(null);
-    const [isUserMenuOpen, setIsUserMenuOpen] = React.useState(false);
-    const userMenuRef = React.useRef<HTMLDivElement | null>(null);
-    const [bookingList, setBookingList] = React.useState<BookingRecord[]>(() =>
-        Array.isArray(bookings) ? bookings : []
-    );
-    const [invoiceList, setInvoiceList] = React.useState<InvoiceRecord[]>(() =>
-        Array.isArray(invoices) ? invoices : []
-    );
-    const [galleryList, setGalleryList] = React.useState<GalleryRecord[]>(() => [...galleryCollection]);
-    const [activeModal, setActiveModal] = React.useState<QuickActionModalType | null>(null);
-    const [pdfInvoiceId, setPdfInvoiceId] = React.useState<string | null>(null);
-    const [checkoutInvoiceId, setCheckoutInvoiceId] = React.useState<string | null>(null);
-    const [feedback, setFeedback] = React.useState<FeedbackNotice | null>(null);
-    const identity = useNetlifyIdentity();
-    const [layoutPreset, setLayoutPreset] = React.useState<DashboardLayoutPreset>('earnings');
-    const [customPanelOrder, setCustomPanelOrder] = React.useState<PrimaryPanelId[]>(() => [...panelLayoutPresets.earnings]);
-    const [customPanelVisibility, setCustomPanelVisibility] = React.useState<Record<PrimaryPanelId, boolean>>(() =>
-        primaryPanelIds.reduce(
-            (accumulator, id) => {
-                accumulator[id] = true;
-                return accumulator;
-            },
-            {} as Record<PrimaryPanelId, boolean>
-        )
-    );
-    const [secondaryPanelVisibility, setSecondaryPanelVisibility] = React.useState<
-        Record<SecondaryPanelId, boolean>
-    >(() => buildDefaultSecondaryVisibility());
-    const [isCustomizationLocked, setIsCustomizationLocked] = React.useState(false);
-
-    React.useEffect(() => {
-        if (!feedback || typeof window === 'undefined') {
-            return;
-        }
-
-        const timeout = window.setTimeout(() => setFeedback(null), 8000);
-        return () => window.clearTimeout(timeout);
-    }, [feedback]);
-
-    React.useEffect(() => {
-        if (typeof window === 'undefined') {
-            return;
-        }
-        const storedTheme = window.localStorage.getItem('theme');
-        const prefersDark = window.matchMedia('(prefers-color-scheme: dark)').matches;
-        const shouldEnableDark = storedTheme ? storedTheme === 'dark' : prefersDark;
-        setIsDarkMode(shouldEnableDark);
-    }, []);
-
-    React.useEffect(() => {
-        if (typeof window === 'undefined' || isDarkMode === null) {
-            return;
-        }
-        const root = window.document.documentElement;
-        if (isDarkMode) {
-            root.classList.add('dark');
-            window.localStorage.setItem('theme', 'dark');
-        } else {
-            root.classList.remove('dark');
-            window.localStorage.setItem('theme', 'light');
-        }
-    }, [isDarkMode]);
-
-    React.useEffect(() => {
-        if (typeof window === 'undefined') {
-            return;
-        }
-        const handleClick = (event: MouseEvent) => {
-            if (userMenuRef.current && !userMenuRef.current.contains(event.target as Node)) {
-                setIsUserMenuOpen(false);
-            }
-        };
-
-        window.document.addEventListener('mousedown', handleClick);
-        return () => window.document.removeEventListener('mousedown', handleClick);
-    }, []);
-
-    React.useEffect(() => {
-        if (typeof window === 'undefined') {
-            return;
-        }
-
-        try {
-            const raw = window.localStorage.getItem(layoutStorageKey);
-            if (!raw) {
-                return;
-            }
-
-            const parsed = JSON.parse(raw) as Partial<StoredLayoutConfig>;
-
-            if (parsed.order && Array.isArray(parsed.order)) {
-                const filtered = parsed.order.filter((panelId): panelId is PrimaryPanelId =>
-                    primaryPanelIds.includes(panelId as PrimaryPanelId)
-                );
-                const normalized = [...filtered];
-                primaryPanelIds.forEach((panelId) => {
-                    if (!normalized.includes(panelId)) {
-                        normalized.push(panelId);
-                    }
-                });
-                setCustomPanelOrder(normalized);
-            }
-
-            if (parsed.visibility) {
-                setCustomPanelVisibility((previous) => {
-                    const next: Record<PrimaryPanelId, boolean> = { ...previous };
-                    primaryPanelIds.forEach((panelId) => {
-                        if (typeof parsed.visibility?.[panelId] === 'boolean') {
-                            next[panelId] = parsed.visibility[panelId];
-                        }
-                    });
-                    return next;
-                });
-            }
-
-            if (parsed.secondaryVisibility) {
-                setSecondaryPanelVisibility((previous) => {
-                    const next: Record<SecondaryPanelId, boolean> = { ...previous };
-                    secondaryPanelIds.forEach((panelId) => {
-                        if (typeof parsed.secondaryVisibility?.[panelId] === 'boolean') {
-                            next[panelId] = parsed.secondaryVisibility[panelId];
-                        }
-                    });
-                    return next;
-                });
-            }
-
-            if (parsed.preset && layoutOptions.some((option) => option.id === parsed.preset)) {
-                setLayoutPreset(parsed.preset);
-            }
-
-            if (typeof parsed.customizationLocked === 'boolean') {
-                setIsCustomizationLocked(parsed.customizationLocked);
-            }
-        } catch (error) {
-            console.warn('Unable to read stored dashboard layout', error);
-        }
-    }, []);
-
-    React.useEffect(() => {
-        if (typeof window === 'undefined') {
-            return;
-        }
-
-        const payload: StoredLayoutConfig = {
-            preset: layoutPreset,
-            order: customPanelOrder,
-            visibility: customPanelVisibility,
-            secondaryVisibility: secondaryPanelVisibility,
-            customizationLocked: isCustomizationLocked
-        };
-
-        try {
-            window.localStorage.setItem(layoutStorageKey, JSON.stringify(payload));
-        } catch (error) {
-            console.warn('Unable to persist dashboard layout', error);
-        }
-    }, [
-        layoutPreset,
-        customPanelOrder,
-        customPanelVisibility,
-        secondaryPanelVisibility,
-        isCustomizationLocked
-    ]);
-
-    const toggleDarkMode = () => {
-        setIsDarkMode((previous) => (previous === null ? true : !previous));
-    };
-
-    const movePanel = React.useCallback((panelId: PrimaryPanelId, direction: 'up' | 'down') => {
-        setCustomPanelOrder((previous) => {
-            const currentIndex = previous.indexOf(panelId);
-            if (currentIndex === -1) {
-                return previous;
-            }
-
-            const targetIndex = direction === 'up' ? currentIndex - 1 : currentIndex + 1;
-            if (targetIndex < 0 || targetIndex >= previous.length) {
-                return previous;
-            }
-
-            const next = [...previous];
-            next.splice(currentIndex, 1);
-            next.splice(targetIndex, 0, panelId);
-            return next;
-        });
-    }, []);
-
-    const handleTogglePanelVisibility = React.useCallback((panelId: PrimaryPanelId) => {
-        setCustomPanelVisibility((previous) => {
-            const isVisible = previous[panelId] !== false;
-            if (isVisible) {
-                const remainingVisible = primaryPanelIds.filter((id) => id !== panelId && previous[id] !== false).length;
-                if (remainingVisible === 0) {
-                    return previous;
-                }
-            }
-
-            return { ...previous, [panelId]: !isVisible };
-        });
-    }, []);
-
-    const handleResetLayout = React.useCallback(() => {
-        setCustomPanelOrder([...panelLayoutPresets.earnings]);
-        setCustomPanelVisibility(() =>
-            primaryPanelIds.reduce(
-                (accumulator, id) => {
-                    accumulator[id] = true;
-                    return accumulator;
-                },
-                {} as Record<PrimaryPanelId, boolean>
-            )
-        );
-        setSecondaryPanelVisibility(buildDefaultSecondaryVisibility());
-        setIsCustomizationLocked(false);
-    }, []);
-
-    const handleToggleSecondaryPanelVisibility = React.useCallback((panelId: SecondaryPanelId) => {
-        setSecondaryPanelVisibility((previous) => ({ ...previous, [panelId]: previous[panelId] === false }));
-    }, []);
-
-    const clientOptions = React.useMemo(
-        () => clients.map((client) => ({ value: client.name, label: client.name })),
-        []
-    );
-
-    const bookingFields = React.useMemo<QuickActionFormField[]>(
-        () => [
-            {
-                id: 'client',
-                label: 'Client',
-                inputType: 'select',
-                options: clientOptions,
-                defaultValue: clientOptions[0]?.value ?? '',
-                required: true
-            },
-            {
-                id: 'shootType',
-                label: 'Shoot type',
-                inputType: 'text',
-                placeholder: 'Editorial portraits',
-                required: true
-            },
-            {
-                id: 'date',
-                label: 'Shoot date',
-                inputType: 'date',
-                defaultValue: dayjs().format('YYYY-MM-DD'),
-                required: true
-            },
-            {
-                id: 'startTime',
-                label: 'Start time',
-                inputType: 'time',
-                defaultValue: '09:00',
-                required: true
-            },
-            {
-                id: 'endTime',
-                label: 'End time',
-                inputType: 'time',
-                defaultValue: '11:00'
-            },
-            {
-                id: 'location',
-                label: 'Location',
-                inputType: 'text',
-                placeholder: 'Studio or on-site address',
-                required: true
-            },
-            {
-                id: 'status',
-                label: 'Status',
-                inputType: 'select',
-                options: [
-                    { value: 'Pending', label: 'Pending' },
-                    { value: 'Confirmed', label: 'Confirmed' },
-                    { value: 'Editing', label: 'Editing' }
-                ],
-                defaultValue: 'Pending'
-            }
-        ],
-        [clientOptions]
-    );
-
-    const galleryFields = React.useMemo<QuickActionFormField[]>(
-        () => [
-            {
-                id: 'client',
-                label: 'Client',
-                inputType: 'select',
-                options: clientOptions,
-                defaultValue: clientOptions[0]?.value ?? '',
-                required: true
-            },
-            {
-                id: 'shootType',
-                label: 'Gallery title',
-                inputType: 'text',
-                placeholder: 'Collection name',
-                required: true
-            },
-            {
-                id: 'status',
-                label: 'Status',
-                inputType: 'select',
-                options: [
-                    { value: 'Pending', label: 'Pending' },
-                    { value: 'Delivered', label: 'Delivered' }
-                ],
-                defaultValue: 'Pending'
-            },
-            {
-                id: 'deliveryDueDate',
-                label: 'Delivery due date',
-                inputType: 'date',
-                defaultValue: dayjs().add(7, 'day').format('YYYY-MM-DD')
-            },
-            {
-                id: 'deliveredAt',
-                label: 'Delivered on',
-                inputType: 'date'
-            },
-            {
-                id: 'coverImage',
-                label: 'Cover image URL',
-                inputType: 'url',
-                placeholder: 'https://example.com/cover.jpg',
-                helperText: 'Optional hero image shown in the gallery card.'
-            }
-        ],
-        [clientOptions]
-    );
-
-    const closeModal = React.useCallback(() => {
-        setActiveModal(null);
-    }, []);
-
-    const notify = React.useCallback((type: 'success' | 'error', message: string) => {
-        setFeedback({ id: `${Date.now()}`, type, message });
-    }, []);
-
-    const handleLockLayout = React.useCallback(() => {
-        setIsCustomizationLocked(true);
-        notify('success', 'Layout locked. Customize options hidden.');
-    }, [notify]);
-
-    const handleUnlockLayout = React.useCallback(() => {
-        setIsCustomizationLocked(false);
-    }, []);
-
-    const handleAutoLayout = React.useCallback(() => {
-        setCustomPanelOrder(['earnings', 'overview', 'profile']);
-        setCustomPanelVisibility({ earnings: true, overview: true, profile: true });
-        setSecondaryPanelVisibility({
-            upcomingShoots: true,
-            activeClients: true,
-            openInvoices: true,
-            studioTasks: true,
-            topClients: false,
-            shootReminders: false,
-            galleryAlerts: false
-        });
-        notify('success', 'Auto layout applied. Earnings link with invoices while upcoming work stays focused.');
-    }, [notify]);
-
-    const createRecord = React.useCallback(
-        async <T,>(resource: 'bookings' | 'invoices' | 'galleries', payload: Record<string, unknown>) => {
-            const response = await fetch(`/api/crm/${resource}`, {
-                method: 'POST',
-                headers: { 'Content-Type': 'application/json' },
-                body: JSON.stringify(payload)
-            });
-
-            let result: { data?: T; error?: string } | null = null;
-            try {
-                result = await response.json();
-            } catch (error) {
-                // no-op; we'll handle below
-            }
-
-            if (!response.ok) {
-                const message = result?.error ?? 'Unable to save record. Please try again.';
-                throw new Error(message);
-            }
-
-            return (result?.data as T) ?? (payload as T);
-        },
-        []
-    );
-
-    const handleCreateBooking = React.useCallback(
-        async (values: QuickActionModalSubmitValues) => {
-            const clientName = (values.client as string) || clientOptions[0]?.value || 'New Client';
-            const shootType = (values.shootType as string) || 'Photography Session';
-            const shootDate = (values.date as string) || dayjs().format('YYYY-MM-DD');
-            const startTime = formatTimeLabel(values.startTime) ?? '9:00 AM';
-            const endTime = formatTimeLabel(values.endTime);
-            const location = (values.location as string) || 'Studio TBD';
-            const status = (values.status as BookingStatus) || 'Pending';
-
-            const recordPayload: Record<string, unknown> = {
-                client: clientName,
-                shootType,
-                date: shootDate,
-                startTime,
-                location,
-                status,
-                customFields: values.customFields
-            };
-
-            if (endTime) {
-                recordPayload.endTime = endTime;
-            }
-
-            const created = await createRecord<BookingRecord>('bookings', recordPayload);
-            setBookingList((previous) => [...previous, created]);
-        },
-        [clientOptions, createRecord]
-    );
-
-    const handleCreateInvoice = React.useCallback(
-        async (values: InvoiceBuilderSubmitValues) => {
-            const lineItems = values.lineItems.map((item, index) => ({
-                id: item.id || `item-${index + 1}`,
-                description: item.description,
-                quantity: Number(item.quantity),
-                unitPrice: Number(item.unitPrice),
-                total: Number(item.quantity) * Number(item.unitPrice)
-            }));
-
-            const recordPayload: Record<string, unknown> = {
-                client: values.client,
-                clientEmail: values.clientEmail,
-                clientAddress: values.clientAddress,
-                project: values.project,
-                issueDate: values.issueDate,
-                dueDate: values.dueDate,
-                notes: values.notes,
-                taxRate: values.taxRate,
-                template: values.template,
-                status: 'Sent',
-                lineItems,
-                sendEmail: values.sendEmail,
-                generatePaymentLink: values.generatePaymentLink,
-                customFields: values.customFields
-            };
-
-            const created = await createRecord<InvoiceRecord>('invoices', recordPayload);
-            setInvoiceList((previous) => [...previous, created]);
-        },
-        [createRecord]
-    );
-
-    const handleUpdateInvoiceStatus = React.useCallback(
-        async (id: string, status: InvoiceStatus) => {
-            const original = invoiceList.find((invoice) => invoice.id === id);
-            if (!original) {
-                return;
-            }
-
-            setInvoiceList((previous) => previous.map((invoice) => (invoice.id === id ? { ...invoice, status } : invoice)));
-
-            try {
-                const response = await fetch(`/api/crm/invoices?id=${encodeURIComponent(id)}`, {
-                    method: 'PUT',
-                    headers: { 'Content-Type': 'application/json' },
-                    body: JSON.stringify({ status })
-                });
-
-                if (!response.ok) {
-                    throw new Error('Unable to update invoice status.');
-                }
-
-                const payload = (await response.json()) as { data?: InvoiceRecord } | undefined;
-                if (payload?.data) {
-                    setInvoiceList((previous) =>
-                        previous.map((invoice) => (invoice.id === id ? { ...invoice, ...payload.data } : invoice))
-                    );
-                }
-            } catch (updateError) {
-                console.error('Invoice status update failed', updateError);
-                setInvoiceList((previous) =>
-                    previous.map((invoice) => (invoice.id === id ? original : invoice))
-                );
-            }
-        },
-        [invoiceList]
-    );
-
-    const handleGenerateInvoicePdf = React.useCallback(
-        async (invoice: InvoiceRecord) => {
-            if (!invoice) {
-                return;
-            }
-
-            setPdfInvoiceId(invoice.id);
-
-            try {
-                const token = await identity.getToken();
-                if (!token) {
-                    throw new Error('Authentication expired. Sign in again to generate invoices.');
-                }
-
-                const response = await fetch('/.netlify/functions/generate-invoice-pdf', {
-                    method: 'POST',
-                    headers: {
-                        'Content-Type': 'application/json',
-                        Authorization: `Bearer ${token}`
-                    },
-                    body: JSON.stringify({
-                        invoice,
-                        studio: {
-                            name: 'Codex Studio',
-                            email: 'billing@codex.studio',
-                            phone: '+1 (555) 123-4567',
-                            website: 'https://codex.studio'
-                        }
-                    })
-                });
-
-                if (!response.ok) {
-                    const payload = await readJsonSafely<{ error?: string }>(response);
-                    throw new Error(payload?.error ?? 'Failed to generate the invoice PDF.');
-                }
-
-                if (typeof window !== 'undefined') {
-                    const blob = await response.blob();
-                    const url = window.URL.createObjectURL(blob);
-                    const link = window.document.createElement('a');
-                    link.href = url;
-                    link.download = `invoice-${invoice.id}.pdf`;
-                    window.document.body.appendChild(link);
-                    link.click();
-                    link.remove();
-                    window.URL.revokeObjectURL(url);
-                }
-
-                notify('success', `Invoice ${invoice.id} PDF generated.`);
-            } catch (error) {
-                console.error('Invoice PDF generation failed', error);
-                notify('error', error instanceof Error ? error.message : 'Unable to generate the PDF invoice.');
-            } finally {
-                setPdfInvoiceId(null);
-            }
-        },
-        [identity, notify]
-    );
-
-    const handleCreateCheckoutSession = React.useCallback(
-        async (invoice: InvoiceRecord) => {
-            if (!invoice) {
-                return;
-            }
-
-            setCheckoutInvoiceId(invoice.id);
-
-            try {
-                const token = await identity.getToken();
-                if (!token) {
-                    throw new Error('Authentication expired. Sign in again to create payment links.');
-                }
-
-                const origin = typeof window !== 'undefined' ? window.location.origin : 'https://codex.studio';
-                const response = await fetch('/.netlify/functions/create-checkout-session', {
-                    method: 'POST',
-                    headers: {
-                        'Content-Type': 'application/json',
-                        Authorization: `Bearer ${token}`
-                    },
-                    body: JSON.stringify({
-                        invoice,
-                        successUrl: `${origin}/crm?checkout=success`,
-                        cancelUrl: `${origin}/crm?checkout=cancel`
-                    })
-                });
-
-                const payload = await readJsonSafely<{ url?: string; error?: string }>(response);
-
-                if (!response.ok) {
-                    throw new Error(payload?.error ?? 'Unable to start a Stripe checkout session.');
-                }
-
-                const checkoutUrl = payload?.url;
-                if (!checkoutUrl) {
-                    throw new Error('Stripe did not return a checkout URL.');
-                }
-
-                if (typeof window !== 'undefined') {
-                    window.open(checkoutUrl, '_blank', 'noopener');
-                }
-
-                setInvoiceList((previous) =>
-                    previous.map((record) => (record.id === invoice.id ? { ...record, paymentLink: checkoutUrl } : record))
-                );
-
-                notify('success', `Payment link created for invoice ${invoice.id}.`);
-            } catch (error) {
-                console.error('Stripe checkout session failed', error);
-                notify('error', error instanceof Error ? error.message : 'Unable to start a Stripe checkout session.');
-            } finally {
-                setCheckoutInvoiceId(null);
-            }
-        },
-        [identity, notify]
-    );
-
-    const handleCreateGallery = React.useCallback(
-        async (values: QuickActionModalSubmitValues) => {
-            const clientName = (values.client as string) || clientOptions[0]?.value || 'New Client';
-            const shootType = (values.shootType as string) || 'New Collection';
-            const status = (values.status as GalleryStatus) || 'Pending';
-            const deliveryDueDate = values.deliveryDueDate as string | undefined;
-            const deliveredAt = values.deliveredAt as string | undefined;
-            const coverImage = values.coverImage as string | undefined;
-
-            const recordPayload: Record<string, unknown> = {
-                client: clientName,
-                shootType,
-                status,
-                customFields: values.customFields
-            };
-
-            if (deliveryDueDate) {
-                recordPayload.deliveryDueDate = deliveryDueDate;
-            }
-
-            if (status === 'Delivered') {
-                recordPayload.deliveredAt = deliveredAt || deliveryDueDate || dayjs().format('YYYY-MM-DD');
-            }
-
-            if (coverImage) {
-                recordPayload.coverImage = coverImage;
-            }
-
-            const created = await createRecord<GalleryRecord>('galleries', recordPayload);
-            setGalleryList((previous) => [...previous, created]);
-        },
-        [clientOptions, createRecord]
-    );
-
-    const sortedInvoices = React.useMemo(
-        () =>
-            invoiceList
-                .slice()
-                .sort((first, second) => dayjs(first.dueDate).valueOf() - dayjs(second.dueDate).valueOf()),
-        [invoiceList]
-    );
-
-    const currentMonth = sortedInvoices.length
-        ? dayjs(sortedInvoices[sortedInvoices.length - 1].dueDate).startOf('month')
-        : dayjs().startOf('month');
-    const previousMonth = currentMonth.subtract(1, 'month');
-
-    const revenueThisMonth = sumInvoicesForMonth(invoiceList, currentMonth);
-    const revenuePreviousMonth = sumInvoicesForMonth(invoiceList, previousMonth);
-    const revenueChange = calculatePercentChange(revenueThisMonth, revenuePreviousMonth);
-
-    const activeBookingStatuses: BookingStatus[] = ['Confirmed', 'Pending'];
-
-    const upcomingShootsCurrent = bookingList.filter(
-        (booking) => activeBookingStatuses.includes(booking.status) && dayjs(booking.date).isSame(currentMonth, 'month')
-    ).length;
-    const upcomingShootsPrevious = bookingList.filter(
-        (booking) => activeBookingStatuses.includes(booking.status) && dayjs(booking.date).isSame(previousMonth, 'month')
-    ).length;
-    const upcomingChange = calculatePercentChange(upcomingShootsCurrent, upcomingShootsPrevious);
-
-    const outstandingAmountCurrent = invoiceList
-        .filter((invoice) => invoice.status !== 'Paid' && dayjs(invoice.dueDate).isSame(currentMonth, 'month'))
-        .reduce((total, invoice) => total + invoice.amount, 0);
-    const outstandingAmountPrevious = invoiceList
-        .filter((invoice) => invoice.status !== 'Paid' && dayjs(invoice.dueDate).isSame(previousMonth, 'month'))
-        .reduce((total, invoice) => total + invoice.amount, 0);
-    const outstandingChange = calculatePercentChange(outstandingAmountCurrent, outstandingAmountPrevious);
-
-    const statCards = [
-        {
-            id: 'revenue',
-            title: 'Revenue This Month',
-            value: formatCurrency(revenueThisMonth),
-            change: revenueChange,
-            changeLabel: 'vs previous month',
-            icon: <InvoiceIcon className="h-5 w-5" />
-        },
-        {
-            id: 'shoots',
-            title: 'Upcoming Shoots',
-            value: `${upcomingShootsCurrent}`,
-            change: upcomingChange,
-            changeLabel: 'vs previous month',
-            icon: <CalendarIcon className="h-5 w-5" />
-        },
-        {
-            id: 'outstanding',
-            title: 'Outstanding Invoices',
-            value: formatCurrency(outstandingAmountCurrent),
-            change: outstandingChange,
-            changeLabel: 'vs previous month',
-            icon: <GalleryIcon className="h-5 w-5" />
-        }
-    ];
-
-    const upcomingBookings = React.useMemo(
-        () =>
-            bookingList
-                .filter(
-                    (booking) =>
-                        activeBookingStatuses.includes(booking.status) &&
-                        (dayjs(booking.date).isSame(currentMonth, 'month') || dayjs(booking.date).isAfter(currentMonth))
-                )
-                .sort((first, second) => dayjs(first.date).valueOf() - dayjs(second.date).valueOf())
-                .slice(0, 5),
-        [bookingList, currentMonth]
-    );
-
-    const openInvoices = React.useMemo(
-        () =>
-            invoiceList
-                .filter((invoice) => invoice.status !== 'Paid')
-                .sort((first, second) => dayjs(first.dueDate).valueOf() - dayjs(second.dueDate).valueOf()),
-        [invoiceList]
-    );
-
-    const analyticsData = React.useMemo(
-        () => buildAnalytics(currentMonth, bookingList, invoiceList),
-        [bookingList, currentMonth, invoiceList]
-    );
-
-    const panelOrder = React.useMemo(() => {
-        if (layoutPreset === 'custom') {
-            return customPanelOrder;
-        }
-        return panelLayoutPresets[layoutPreset];
-    }, [layoutPreset, customPanelOrder]);
-
-    const panelsToRender = React.useMemo(
-        () =>
-            panelOrder.filter((panelId, index, self) => {
-                if (self.indexOf(panelId) !== index) {
-                    return false;
-                }
-
-                if (layoutPreset === 'custom') {
-                    return customPanelVisibility[panelId] !== false;
-                }
-
-                return true;
-            }),
-        [panelOrder, layoutPreset, customPanelVisibility]
-    );
-
-    const activeLayoutDescription = React.useMemo(() => {
-        const match = layoutOptions.find((option) => option.id === layoutPreset);
-        return match?.description ?? '';
-    }, [layoutPreset]);
-
-    const deliveredGalleries = galleryList.filter((gallery) => gallery.status === 'Delivered').length;
-    const pendingGalleries = galleryList.length - deliveredGalleries;
-    const galleryCompletion = galleryList.length
-        ? Math.round((deliveredGalleries / galleryList.length) * 100)
-        : 0;
-    const pendingGalleryClients = galleryList
-        .filter((gallery) => gallery.status === 'Pending')
-        .map((gallery) => gallery.client);
-
-    const totalClients = clients.filter((client) => client.status !== 'Archived').length;
-    const shootsThisYear = bookingList.filter((booking) => dayjs(booking.date).year() === currentMonth.year()).length;
-    const outstandingInvoiceCount = openInvoices.length;
-
-    const paidRevenue = invoiceList
-        .filter((invoice) => invoice.status === 'Paid')
-        .reduce((total, invoice) => total + invoice.amount, 0);
-    const earningsGoal = 85000;
-    const earningsProgress = Math.min(paidRevenue / earningsGoal, 1);
-    const earningsPercentage = Math.round(earningsProgress * 100);
-    const earningsRemaining = Math.max(earningsGoal - paidRevenue, 0);
-
-    const profileStats = [
-        { id: 'clients', label: 'Active clients', value: totalClients.toString() },
-        { id: 'shoots', label: 'Shoots this year', value: shootsThisYear.toString() },
-        { id: 'invoices', label: 'Outstanding invoices', value: outstandingInvoiceCount.toString() }
-    ];
-
-    const primaryPanelDefinitions = React.useMemo(
-        () => ({
-            earnings: {
-                title: 'Earnings metrics',
-                description: 'Revenue pulse, goal progress, and cashflow trajectory.',
-                className: 'w-full xl:col-span-2',
-                render: () => (
-                    <EarningsSummaryCard
-                        data={analyticsData.monthly}
-                        monthlyRevenue={revenueThisMonth}
-                        revenueChange={revenueChange}
-                        yearToDateRevenue={paidRevenue}
-                        annualGoal={earningsGoal}
-                    />
-                )
-            },
-            overview: {
-                title: 'Studio overview',
-                description: 'Shoots scheduled and revenue performance across time horizons.',
-                className: 'w-full xl:col-span-2',
-                render: () => <OverviewChart data={analyticsData} />
-            },
-            profile: {
-                title: 'Team & galleries',
-                description: 'Client milestones, gallery delivery momentum, and yearly goals.',
-                className: 'w-full xl:col-span-1',
-                render: () => (
-                    <ProfileHighlights
-                        profileStats={profileStats}
-                        earningsPercentage={earningsPercentage}
-                        paidRevenue={paidRevenue}
-                        earningsGoal={earningsGoal}
-                        earningsRemaining={earningsRemaining}
-                        deliveredGalleries={deliveredGalleries}
-                        pendingGalleries={pendingGalleries}
-                        galleryCompletion={galleryCompletion}
-                        pendingGalleryClients={pendingGalleryClients}
-                    />
-                )
-            }
-        }),
-        [
-            analyticsData,
-            revenueThisMonth,
-            revenueChange,
-            paidRevenue,
-            earningsGoal,
-            profileStats,
-            earningsPercentage,
-            earningsRemaining,
-            deliveredGalleries,
-            pendingGalleries,
-            galleryCompletion,
-            pendingGalleryClients
-        ]
-    );
-
-    const secondaryPanelDefinitions = React.useMemo<
-        Record<SecondaryPanelId, { title: string; description: string }>
-    >(
-        () => ({
-            upcomingShoots: {
-                title: 'Upcoming Shoots',
-                description: 'Stay ready for every session with a quick view of the week ahead.'
-            },
-            activeClients: {
-                title: 'Active Clients',
-                description: "From loyal regulars to new leads, see who needs attention next."
-            },
-            openInvoices: {
-                title: 'Open Invoices',
-                description: 'Collect payments faster with a focused list of outstanding balances.'
-            },
-            studioTasks: {
-                title: 'Studio Tasks',
-                description: 'Keep production moving with next actions across your team.'
-            },
-            topClients: {
-                title: 'Top Clients by Revenue',
-                description: "Spot the relationships fueling your studio's growth."
-            },
-            shootReminders: {
-                title: 'Upcoming Shoot Reminders',
-                description: 'Prep details for the next client milestones.'
-            },
-            galleryAlerts: {
-                title: 'Gallery Delivery & Expiration',
-                description:
-                    'Keep post-production commitments on schedule and alert clients before galleries expire.'
-            }
-        }),
-        []
-    );
-
-    const topClientsByRevenue = React.useMemo(
-        () => {
-            const revenueByClient = new Map<
-                string,
-                { total: number; projects: number; lastInvoiceDate?: string; statusLabel: string }
-            >();
-
-            invoiceList.forEach((invoice) => {
-                const existing = revenueByClient.get(invoice.client);
-                const clientDetails = clients.find((client) => client.name === invoice.client);
-
-                if (existing) {
-                    existing.total += invoice.amount;
-                    existing.projects += 1;
-
-                    if (!existing.lastInvoiceDate || dayjs(invoice.dueDate).isAfter(dayjs(existing.lastInvoiceDate))) {
-                        existing.lastInvoiceDate = invoice.dueDate;
-                    }
-                } else {
-                    revenueByClient.set(invoice.client, {
-                        total: invoice.amount,
-                        projects: 1,
-                        lastInvoiceDate: invoice.dueDate,
-                        statusLabel: clientDetails ? clientDetails.status : 'Past Client'
-                    });
-                }
-            });
-
-            return Array.from(revenueByClient.entries())
-                .map(([name, data]) => ({
-                    name,
-                    total: data.total,
-                    projects: data.projects,
-                    statusLabel: data.statusLabel,
-                    lastInvoiceLabel: data.lastInvoiceDate
-                        ? dayjs(data.lastInvoiceDate).format('MMM D, YYYY')
-                        : undefined
-                }))
-                .sort((first, second) => second.total - first.total)
-                .slice(0, 4);
-        },
-        [invoiceList]
-    );
-
-    const upcomingShootReminders = React.useMemo(
-        () => {
-            const referenceDate = currentMonth.startOf('day');
-
-            return bookingList
-                .filter((booking) => activeBookingStatuses.includes(booking.status))
-                .filter((booking) => {
-                    const bookingDate = dayjs(booking.date);
-                    return bookingDate.isSame(referenceDate, 'day') || bookingDate.isAfter(referenceDate);
-                })
-                .sort((first, second) => dayjs(first.date).valueOf() - dayjs(second.date).valueOf())
-                .slice(0, 4)
-                .map((booking) => {
-                    const bookingDate = dayjs(booking.date);
-                    return {
-                        ...booking,
-                        dateLabel: bookingDate.format('MMM D'),
-                        daysUntil: bookingDate.startOf('day').diff(referenceDate, 'day')
-                    };
-                });
-        },
-        [bookingList, currentMonth]
-    );
-
-    const galleryLifecycleAlerts = React.useMemo(() => {
-        type AlertTone = 'danger' | 'warning' | 'info' | 'muted';
-        type GalleryAlert = {
-            id: string;
-            client: string;
-            shootType: string;
-            projectId?: string;
-            eventType: 'delivery' | 'expiration';
-            eventDate: string;
-            eventDateLabel: string;
-            countdownLabel: string;
-            tone: AlertTone;
-            reminderSentLabel?: string;
-        };
-
-        const referenceDate = dayjs().startOf('day');
-        const expirationWarningThreshold = 30;
-
-        return galleryList
-            .flatMap<GalleryAlert>((gallery) => {
-                const alerts: GalleryAlert[] = [];
-
-                if (gallery.status === 'Pending' && gallery.deliveryDueDate) {
-                    const dueDate = dayjs(gallery.deliveryDueDate);
-
-                    if (dueDate.isValid()) {
-                        const daysRemaining = dueDate.startOf('day').diff(referenceDate, 'day');
-                        let tone: AlertTone = 'info';
-
-                        if (daysRemaining < 0) {
-                            tone = 'danger';
-                        } else if (daysRemaining <= 3) {
-                            tone = 'warning';
-                        }
-
-                        const countdownLabel =
-                            daysRemaining < 0
-                                ? `Overdue by ${Math.abs(daysRemaining)} day${Math.abs(daysRemaining) === 1 ? '' : 's'}`
-                                : daysRemaining === 0
-                                  ? 'Due today'
-                                  : daysRemaining === 1
-                                    ? 'Due tomorrow'
-                                    : `Due in ${daysRemaining} days`;
-
-                        alerts.push({
-                            id: `${gallery.id}-delivery`,
-                            client: gallery.client,
-                            shootType: gallery.shootType,
-                            projectId: gallery.projectId,
-                            eventType: 'delivery',
-                            eventDate: dueDate.toISOString(),
-                            eventDateLabel: dueDate.format('MMM D, YYYY'),
-                            countdownLabel,
-                            tone
-                        });
-                    }
-                }
-
-                if (gallery.status === 'Delivered' && gallery.expiresAt) {
-                    const expiresAt = dayjs(gallery.expiresAt);
-
-                    if (expiresAt.isValid()) {
-                        const daysRemaining = expiresAt.startOf('day').diff(referenceDate, 'day');
-                        let tone: AlertTone = 'muted';
-
-                        if (daysRemaining < 0) {
-                            tone = 'danger';
-                        } else if (daysRemaining <= expirationWarningThreshold) {
-                            tone = 'warning';
-                        }
-
-                        const countdownLabel =
-                            daysRemaining < 0
-                                ? `Expired ${Math.abs(daysRemaining)} day${Math.abs(daysRemaining) === 1 ? '' : 's'} ago`
-                                : daysRemaining === 0
-                                  ? 'Expires today'
-                                  : daysRemaining === 1
-                                    ? 'Expires tomorrow'
-                                    : `Expires in ${daysRemaining} days`;
-
-                        alerts.push({
-                            id: `${gallery.id}-expiration`,
-                            client: gallery.client,
-                            shootType: gallery.shootType,
-                            projectId: gallery.projectId,
-                            eventType: 'expiration',
-                            eventDate: expiresAt.toISOString(),
-                            eventDateLabel: expiresAt.format('MMM D, YYYY'),
-                            countdownLabel,
-                            tone,
-                            reminderSentLabel: gallery.reminderSentAt
-                                ? dayjs(gallery.reminderSentAt).format('MMM D, YYYY')
-                                : undefined
-                        });
-                    }
-                }
-
-                return alerts;
-            })
-            .sort((first, second) => dayjs(first.eventDate).valueOf() - dayjs(second.eventDate).valueOf());
-    }, [galleryList]);
-
-    const galleryLifecycleToneClass: Record<'danger' | 'warning' | 'info' | 'muted', string> = {
-        danger: 'text-[#D61B7B] dark:text-[#FF9FD8]',
-        warning: 'text-amber-600 dark:text-amber-300',
-        info: 'text-[#0F9BD7] dark:text-[#63E8FF]',
-        muted: 'text-slate-500 dark:text-slate-400'
-    };
-
-    return (
-        <>
-            <Head>
-                <title>APERTURE Studio CRM Dashboard</title>
-                <meta
-                    name="description"
-                    content="Aperture Studio CRM dashboard with earnings insights, revenue graphs, and a customizable workspace."
-                />
-            </Head>
-            <div className="min-h-screen bg-slate-100 transition-colors dark:bg-slate-950">
-                <div className="flex min-h-screen">
-                    <aside className="hidden w-64 flex-col border-r border-slate-200 bg-slate-950 text-slate-100 shadow-lg lg:flex dark:border-slate-900">
-                        <div className="flex h-16 items-center px-6">
-                            <span className="text-xs font-semibold uppercase tracking-[0.32em] text-slate-400">Navigation</span>
-                        </div>
-                        <nav className="flex flex-1 flex-col gap-1 px-4 py-4">
-                            {navigationItems.map((item) => (
-                                <Link
-                                    key={item.id}
-                                    href={item.href}
-                                    className={[
-                                        'flex items-center gap-3 rounded-xl px-4 py-2.5 text-sm font-medium transition',
-                                        item.isActive
-                                            ? 'bg-slate-900/80 text-white shadow-inner'
-                                            : 'text-slate-300 hover:bg-slate-900/60 hover:text-white'
-                                    ].join(' ')}
-                                >
-                                    <span className="inline-flex h-2 w-2 rounded-full bg-current" aria-hidden="true" />
-                                    {item.label}
-                                </Link>
-                            ))}
-                        </nav>
-                        <div className="px-6 pb-8">
-                            <div className="flex items-start gap-3 rounded-2xl border border-white/10 bg-slate-900/70 p-4 text-xs text-slate-400 shadow-lg">
-                                <ApertureMark
-                                    className="mt-0.5 h-7 w-7 text-white/90"
-                                    title="Aperture Studio brand insignia"
-                                />
-                                <div>
-                                    <p className="text-[11px] font-semibold uppercase tracking-[0.48em] text-slate-300">
-                                        Aperture Studio
-                                    </p>
-                                    <p className="mt-2 leading-relaxed text-slate-400">
-                                        Calibrate layouts, earnings insights, and production workflows inside your branded CRM hub.
-                                    </p>
-                                </div>
-                            </div>
-                        </div>
-                    </aside>
-                    <div className="flex min-h-screen flex-1 flex-col">
-                        <header className="sticky top-0 z-30 flex h-16 items-center justify-between border-b border-slate-200 bg-white/90 px-6 backdrop-blur transition-colors dark:border-slate-800 dark:bg-slate-900/80">
-                            <div className="flex items-center gap-3 py-1">
-                                <span className="relative inline-flex h-10 w-10 items-center justify-center rounded-full bg-white shadow-sm ring-1 ring-slate-200/70 dark:bg-slate-900 dark:ring-white/10">
-                                    <ApertureMark
-                                        className="h-7 w-7 text-slate-900 drop-shadow-sm dark:text-white/90"
-                                        title="Aperture Studio brand mark"
-                                    />
-                                </span>
-                                <div className="leading-tight">
-                                    <p className="text-[10px] font-semibold uppercase tracking-[0.64em] text-[#4534FF] dark:text-[#9DAAFF]">
-                                        APERTURE
-                                    </p>
-                                    <p className="text-lg font-semibold tracking-tight text-slate-900 dark:text-white">
-                                        Studio CRM
-                                    </p>
-                                </div>
-                            </div>
-                            <div className="flex items-center gap-3">
-                                <button
-                                    type="button"
-                                    onClick={toggleDarkMode}
-                                    className="inline-flex h-10 w-10 items-center justify-center rounded-full border border-slate-200 bg-white text-slate-600 transition hover:text-slate-900 focus:outline-none focus:ring-2 focus:ring-[#4DE5FF] dark:border-slate-700 dark:bg-slate-900 dark:text-slate-300 dark:hover:text-white"
-                                    aria-label={isDarkMode ? 'Activate light mode' : 'Activate dark mode'}
-                                >
-                                    {isDarkMode ? <SunIcon className="h-5 w-5" /> : <MoonIcon className="h-5 w-5" />}
-                                </button>
-                                <button
-                                    type="button"
-                                    className="relative inline-flex h-10 w-10 items-center justify-center rounded-full border border-slate-200 bg-white text-slate-600 transition hover:text-slate-900 focus:outline-none focus:ring-2 focus:ring-[#4DE5FF] dark:border-slate-700 dark:bg-slate-900 dark:text-slate-300 dark:hover:text-white"
-                                    aria-label="Open notifications"
-                                >
-                                    <BellIcon className="h-5 w-5" />
-                                    <span className="absolute right-2 top-2 inline-flex h-2 w-2 rounded-full bg-[#F45DC8]"></span>
-                                </button>
-                                <div className="relative" ref={userMenuRef}>
-                                    <button
-                                        type="button"
-                                        onClick={() => setIsUserMenuOpen((open) => !open)}
-                                        className="inline-flex items-center gap-2 rounded-full border border-slate-200 bg-white px-2 py-1 pl-1 pr-3 text-sm font-medium text-slate-700 shadow-sm transition hover:text-slate-900 focus:outline-none focus:ring-2 focus:ring-[#4DE5FF] dark:border-slate-700 dark:bg-slate-900 dark:text-slate-200 dark:hover:text-white"
-                                        aria-haspopup="menu"
-                                        aria-expanded={isUserMenuOpen}
-                                    >
-                                        <span className="flex h-8 w-8 items-center justify-center rounded-full bg-gradient-to-r from-[#5D3BFF] via-[#3D7CFF] to-[#4DE5FF] text-sm font-semibold text-white shadow-sm">
-                                            AL
-                                        </span>
-                                        <span className="hidden text-left sm:block">
-                                            <span className="block text-xs text-slate-500 dark:text-slate-400">Photographer</span>
-                                            <span className="block font-semibold">Avery Logan</span>
-                                        </span>
-                                        <ChevronDownIcon className={`h-4 w-4 transition ${isUserMenuOpen ? 'rotate-180' : ''}`} />
-                                    </button>
-                                    {isUserMenuOpen && (
-                                        <div className="absolute right-0 mt-3 w-44 overflow-hidden rounded-xl border border-slate-200 bg-white py-2 shadow-lg dark:border-slate-700 dark:bg-slate-900">
-                                            <button className="block w-full px-4 py-2 text-left text-sm font-medium text-slate-700 hover:bg-slate-50 dark:text-slate-200 dark:hover:bg-slate-800">
-                                                Profile
-                                            </button>
-                                            <button
-                                                onClick={() => {
-                                                    identity.logout();
-                                                    setIsUserMenuOpen(false);
-                                                }}
-                                                className="block w-full px-4 py-2 text-left text-sm font-medium text-rose-600 hover:bg-rose-50 dark:text-rose-300 dark:hover:bg-rose-500/10"
-                                            >
-                                                Logout
-                                            </button>
-                                        </div>
-                                    )}
-                                </div>
-                            </div>
-                        </header>
-                        <main className="flex-1 bg-slate-50 pb-16 transition-colors dark:bg-slate-950">
-                            <div className="mx-auto flex w-full max-w-7xl flex-col gap-10 px-6 pt-10">
-                                <header className="flex flex-col gap-6 lg:flex-row lg:items-end lg:justify-between">
-                                    <div>
-                                        <p className="text-sm font-semibold uppercase tracking-widest text-[#4534FF] dark:text-[#9DAAFF]">
-                                            Command Dashboard
-                                        </p>
-                                        <h1 className="mt-2 text-4xl font-semibold tracking-tight text-slate-900 dark:text-white">
-                                            Command Dashboard
-                                        </h1>
-                                        <p className="mt-3 max-w-2xl text-base text-slate-600 dark:text-slate-300">
-                                            Guide your studio with the earnings-first dashboard you loved—now paired with customizable layout presets, real-time revenue graphs, and workflow automation accents.
-                                        </p>
-                                    </div>
-                                    <div className="flex flex-col items-start gap-4 lg:items-end">
-                                        <div className="flex flex-wrap items-center justify-start gap-3 lg:justify-end">
-                                            <div className="inline-flex shrink-0 rounded-full border border-slate-200 bg-white/90 p-1 text-xs font-semibold text-slate-600 shadow-sm dark:border-slate-700 dark:bg-slate-900/70 dark:text-slate-300">
-                                                {layoutOptions.map((option) => {
-                                                    const isActive = layoutPreset === option.id;
-                                                    return (
-                                                        <button
-                                                            key={option.id}
-                                                            type="button"
-                                                            onClick={() => setLayoutPreset(option.id)}
-                                                            aria-pressed={isActive}
-                                                            className={[
-                                                                'rounded-full px-3 py-1 transition focus:outline-none focus-visible:ring-2 focus-visible:ring-offset-2 focus-visible:ring-[#4DE5FF] dark:focus-visible:ring-offset-slate-900',
-                                                                isActive
-                                                                    ? 'bg-gradient-to-r from-[#5D3BFF] via-[#3D7CFF] to-[#4DE5FF] text-white shadow-sm'
-                                                                    : 'text-slate-500 hover:text-slate-900 dark:text-slate-400 dark:hover:text-white'
-                                                            ].join(' ')}
-                                                        >
-                                                            {option.label}
-                                                        </button>
-                                                    );
-                                                })}
-                                            </div>
-                                            <div className="flex flex-wrap gap-3">
-                                                {quickActions.map((action) => (
-                                                    <button
-                                                        key={action.id}
-                                                        type="button"
-                                                        onClick={() => setActiveModal(action.modal)}
-                                                        className="inline-flex items-center justify-center rounded-full bg-gradient-to-r from-[#5D3BFF] via-[#3D7CFF] to-[#4DE5FF] px-4 py-2 text-sm font-semibold text-white shadow-sm transition hover:shadow-lg focus:outline-none focus-visible:ring-2 focus-visible:ring-offset-2 focus-visible:ring-[#4DE5FF] dark:focus-visible:ring-offset-slate-900"
-                                                    >
-                                                        {action.label}
-                                                    </button>
-                                                ))}
-                                                {layoutPreset === 'custom' && isCustomizationLocked ? (
-                                                    <button
-                                                        type="button"
-                                                        onClick={handleUnlockLayout}
-                                                        className="inline-flex items-center justify-center rounded-full border border-slate-200 bg-white px-4 py-2 text-sm font-semibold text-slate-600 shadow-sm transition hover:border-[#5D3BFF] hover:text-[#5D3BFF] focus:outline-none focus-visible:ring-2 focus-visible:ring-[#4DE5FF] focus-visible:ring-offset-2 dark:border-slate-700 dark:bg-slate-900 dark:text-slate-300 dark:hover:border-[#4DE5FF] dark:hover:text-[#4DE5FF] dark:focus-visible:ring-offset-slate-900"
-                                                    >
-                                                        Customize cards
-                                                    </button>
-                                                ) : null}
-                                            </div>
-                                        </div>
-                                        <div className="flex flex-col items-start gap-1 lg:items-end">
-                                            {activeLayoutDescription ? (
-                                                <p className="text-xs text-slate-500 dark:text-slate-400 lg:text-right">
-                                                    {activeLayoutDescription}
-                                                </p>
-                                            ) : null}
-                                            {layoutPreset === 'custom' && isCustomizationLocked ? (
-                                                <p className="text-xs text-slate-500 dark:text-slate-400 lg:text-right">
-                                                    Layout locked. Select “Customize cards” to make updates.
-                                                </p>
-                                            ) : null}
-                                        </div>
-                                    </div>
-                                </header>
-
-                                {layoutPreset === 'custom' && !isCustomizationLocked ? (
-                                    <section className="rounded-2xl border border-slate-200 bg-white p-5 text-sm shadow-sm transition dark:border-slate-800 dark:bg-slate-900">
-                                        <div className="flex flex-col gap-3 md:flex-row md:items-center md:justify-between">
-                                            <div>
-                                                <h2 className="text-base font-semibold text-slate-900 dark:text-white">Customize your overview</h2>
-                                                <p className="text-xs text-slate-500 dark:text-slate-400">
-                                                    Check the cards you want to keep and arrange their order to match your studio workflow.
-                                                </p>
-                                            </div>
-                                            <div className="flex flex-wrap gap-2">
-                                                <button
-                                                    type="button"
-                                                    onClick={handleAutoLayout}
-                                                    className="inline-flex items-center justify-center rounded-full bg-gradient-to-r from-[#5D3BFF] via-[#3D7CFF] to-[#4DE5FF] px-4 py-1.5 text-xs font-semibold uppercase tracking-[0.2em] text-white shadow-sm transition hover:shadow-md focus:outline-none focus-visible:ring-2 focus-visible:ring-[#4DE5FF] focus-visible:ring-offset-2 dark:focus-visible:ring-offset-slate-900"
-                                                >
-                                                    Auto layout
-                                                </button>
-                                                <button
-                                                    type="button"
-                                                    onClick={handleResetLayout}
-                                                    className="inline-flex items-center justify-center rounded-full border border-slate-200 px-4 py-1.5 text-xs font-semibold uppercase tracking-[0.2em] text-slate-600 transition hover:border-[#5D3BFF] hover:text-[#5D3BFF] focus:outline-none focus-visible:ring-2 focus-visible:ring-[#4DE5FF] focus-visible:ring-offset-2 dark:border-slate-700 dark:text-slate-300 dark:hover:border-[#4DE5FF] dark:hover:text-[#4DE5FF] dark:focus-visible:ring-offset-slate-900"
-                                                >
-                                                    Reset layout
-                                                </button>
-                                                <button
-                                                    type="button"
-                                                    onClick={handleLockLayout}
-                                                    className="inline-flex items-center justify-center rounded-full border border-slate-200 px-4 py-1.5 text-xs font-semibold uppercase tracking-[0.2em] text-slate-600 transition hover:border-[#22c55e] hover:text-[#16a34a] focus:outline-none focus-visible:ring-2 focus-visible:ring-[#4DE5FF] focus-visible:ring-offset-2 dark:border-slate-700 dark:text-slate-300 dark:hover:border-emerald-400 dark:hover:text-emerald-300 dark:focus-visible:ring-offset-slate-900"
-                                                >
-                                                    Lock layout
-                                                </button>
-                                            </div>
-                                        </div>
-                                        <div className="mt-4 space-y-3">
-                                            {customPanelOrder.map((panelId, index) => {
-                                                const definition = primaryPanelDefinitions[panelId];
-                                                const isVisible = customPanelVisibility[panelId] !== false;
-                                                const canMoveUp = index > 0;
-                                                const canMoveDown = index < customPanelOrder.length - 1;
-
-                                                return (
-                                                    <div
-                                                        key={panelId}
-                                                        className="flex flex-col gap-3 rounded-xl border border-slate-200 bg-slate-50/80 p-4 shadow-sm transition hover:border-[#5D3BFF] hover:shadow-md dark:border-slate-700 dark:bg-slate-900/60 dark:hover:border-[#4DE5FF] sm:flex-row sm:items-center sm:justify-between"
-                                                    >
-                                                        <div className="space-y-2">
-                                                            <label className="flex items-center gap-3 text-slate-900 dark:text-white">
-                                                                <input
-                                                                    type="checkbox"
-                                                                    checked={isVisible}
-                                                                    onChange={() => handleTogglePanelVisibility(panelId)}
-                                                                    className="h-4 w-4 rounded border-slate-300 text-[#5D3BFF] focus:outline-none focus:ring-2 focus:ring-[#4DE5FF] dark:border-slate-600"
-                                                                />
-                                                                <span className="font-semibold">{definition.title}</span>
-                                                            </label>
-                                                            <p className="text-xs text-slate-500 dark:text-slate-400 sm:ml-7">{definition.description}</p>
-                                                        </div>
-                                                        <div className="flex items-center gap-2 sm:pl-4">
-                                                            <button
-                                                                type="button"
-                                                                onClick={() => movePanel(panelId, 'up')}
-                                                                disabled={!canMoveUp}
-                                                                className="inline-flex items-center justify-center rounded-full border border-slate-200 px-3 py-1 text-xs font-semibold uppercase tracking-[0.16em] text-slate-600 transition hover:border-[#5D3BFF] hover:text-[#5D3BFF] focus:outline-none focus-visible:ring-2 focus-visible:ring-[#4DE5FF] focus-visible:ring-offset-2 disabled:cursor-not-allowed disabled:border-slate-200 disabled:text-slate-300 dark:border-slate-700 dark:text-slate-300 dark:hover:border-[#4DE5FF] dark:hover:text-[#4DE5FF] dark:focus-visible:ring-offset-slate-900 dark:disabled:border-slate-800 dark:disabled:text-slate-600"
-                                                            >
-                                                                Move up
-                                                            </button>
-                                                            <button
-                                                                type="button"
-                                                                onClick={() => movePanel(panelId, 'down')}
-                                                                disabled={!canMoveDown}
-                                                                className="inline-flex items-center justify-center rounded-full border border-slate-200 px-3 py-1 text-xs font-semibold uppercase tracking-[0.16em] text-slate-600 transition hover:border-[#5D3BFF] hover:text-[#5D3BFF] focus:outline-none focus-visible:ring-2 focus-visible:ring-[#4DE5FF] focus-visible:ring-offset-2 disabled:cursor-not-allowed disabled:border-slate-200 disabled:text-slate-300 dark:border-slate-700 dark:text-slate-300 dark:hover:border-[#4DE5FF] dark:hover:text-[#4DE5FF] dark:focus-visible:ring-offset-slate-900 dark:disabled:border-slate-800 dark:disabled:text-slate-600"
-                                                            >
-                                                                Move down
-                                                            </button>
-                                                        </div>
-                                                    </div>
-                                                );
-                                            })}
-                                        </div>
-                                        <div className="mt-6 space-y-4 border-t border-slate-200 pt-6 dark:border-slate-800">
-                                            <div>
-                                                <h3 className="text-sm font-semibold text-slate-900 dark:text-white">Workspace cards</h3>
-                                                <p className="text-xs text-slate-500 dark:text-slate-400">
-                                                    Choose which dashboard cards stay visible across your workspace grid.
-                                                </p>
-                                            </div>
-                                            <div className="grid gap-3 sm:grid-cols-2">
-                                                {secondaryPanelIds.map((panelId) => {
-                                                    const definition = secondaryPanelDefinitions[panelId];
-                                                    const isVisible = secondaryPanelVisibility[panelId] !== false;
-                                                    return (
-                                                        <label
-                                                            key={panelId}
-                                                            className="flex gap-3 rounded-xl border border-slate-200 bg-slate-50/80 p-4 text-left shadow-sm transition hover:border-[#5D3BFF] hover:shadow-md dark:border-slate-700 dark:bg-slate-900/60 dark:hover:border-[#4DE5FF]"
-                                                        >
-                                                            <input
-                                                                type="checkbox"
-                                                                checked={isVisible}
-                                                                onChange={() => handleToggleSecondaryPanelVisibility(panelId)}
-                                                                className="mt-1 h-4 w-4 rounded border-slate-300 text-[#5D3BFF] focus:outline-none focus:ring-2 focus:ring-[#4DE5FF] dark:border-slate-600"
-                                                            />
-                                                            <span>
-                                                                <span className="block font-semibold text-slate-900 dark:text-white">
-                                                                    {definition.title}
-                                                                </span>
-                                                                <span className="mt-1 block text-xs text-slate-500 dark:text-slate-400">
-                                                                    {definition.description}
-                                                                </span>
-                                                            </span>
-                                                        </label>
-                                                    );
-                                                })}
-                                            </div>
-                                        </div>
-                                    </section>
-                                ) : null}
-
-                                <AnimatePresence>
-                                    {feedback ? (
-                                        <motion.div
-                                            key={feedback.id}
-                                            initial={{ opacity: 0, y: -8 }}
-                                            animate={{ opacity: 1, y: 0 }}
-                                            exit={{ opacity: 0, y: -8 }}
-                                            className={`flex items-start gap-3 rounded-2xl border px-4 py-4 text-sm shadow-sm transition-all ${
-                                                feedback.type === 'success'
-                                                    ? 'border-emerald-200 bg-emerald-50 text-emerald-700 dark:border-emerald-500/30 dark:bg-emerald-500/10 dark:text-emerald-200'
-                                                    : 'border-rose-200 bg-rose-50 text-rose-700 dark:border-rose-500/30 dark:bg-rose-500/10 dark:text-rose-200'
-                                            }`}
-                                        >
-                                            <span
-                                                className={`mt-0.5 inline-flex h-8 w-8 items-center justify-center rounded-full text-base font-semibold ${
-                                                    feedback.type === 'success'
-                                                        ? 'bg-emerald-500/10 text-emerald-600 dark:text-emerald-200'
-                                                        : 'bg-rose-500/10 text-rose-600 dark:text-rose-200'
-                                                }`}
-                                                aria-hidden="true"
-                                            >
-                                                {feedback.type === 'success' ? '✓' : '!'}
-                                            </span>
-                                            <div className="flex-1">
-                                                <p className="font-semibold">
-                                                    {feedback.type === 'success' ? 'Action complete' : 'Action required'}
-                                                </p>
-                                                <p className="mt-1 leading-relaxed">{feedback.message}</p>
-                                            </div>
-                                            <button
-                                                type="button"
-                                                onClick={() => setFeedback(null)}
-                                                className="ml-3 text-xs font-semibold uppercase tracking-[0.28em] text-slate-500 transition hover:text-slate-700 dark:text-slate-400 dark:hover:text-slate-200"
-                                            >
-                                                Close
-                                            </button>
-                                        </motion.div>
-                                    ) : null}
-                                </AnimatePresence>
-
-                                <section className="grid gap-6 sm:grid-cols-2 xl:grid-cols-3">
-                                    {statCards.map((card) => (
-                                        <StatCard
-                                            key={card.id}
-                                            title={card.title}
-                                            value={card.value}
-                                            change={card.change}
-                                            changeLabel={card.changeLabel}
-                                            icon={card.icon}
-                                        />
-                                    ))}
-                                </section>
-
-                                <div className="grid gap-6 xl:grid-cols-3">
-                                    {panelsToRender.map((panelId) => {
-                                        const panel = primaryPanelDefinitions[panelId];
-                                        return (
-                                            <div key={panelId} className={panel.className}>
-                                                {panel.render()}
-                                            </div>
-                                        );
-                                    })}
-                                </div>
-
-                                <div className="grid gap-6 lg:grid-cols-3">
-<<<<<<< HEAD
-                                    <div className="space-y-6 lg:col-span-2">
-                                        {secondaryPanelVisibility.upcomingShoots !== false ? (
-                                            <SectionCard
-                                                title="Upcoming Shoots"
-                                                description="Stay ready for every session with a quick view of the week ahead."
-                                                action={
-                                                    <Link
-                                                        href="/bookings"
-                                                        className="text-sm font-semibold text-[#4534FF] transition hover:text-[#5E6CFF] dark:text-[#9DAAFF] dark:hover:text-[#B8C5FF]"
-                                                    >
-                                                        Open calendar
-                                                    </Link>
-                                                }
-                                            >
-                                                <BookingList bookings={upcomingBookings} />
-                                            </SectionCard>
-                                        ) : null}
-
-                                        {secondaryPanelVisibility.activeClients !== false ? (
-                                            <SectionCard
-                                                title="Active Clients"
-                                                description="From loyal regulars to new leads, see who needs attention next."
-                                                action={
-                                                    <Link
-                                                        href="/clients"
-                                                        className="text-sm font-semibold text-[#4534FF] transition hover:text-[#5E6CFF] dark:text-[#9DAAFF] dark:hover:text-[#B8C5FF]"
-                                                    >
-                                                        View all clients
-                                                    </Link>
-                                                }
-                                            >
-                                                <ClientTable clients={clients} />
-                                            </SectionCard>
-                                        ) : null}
-                                    </div>
-                                    <div className="space-y-6">
-                                        {secondaryPanelVisibility.openInvoices !== false ? (
-                                            <SectionCard
-                                                title="Open Invoices"
-                                                description="Collect payments faster with a focused list of outstanding balances."
-                                                action={
-                                                    <Link
-                                                        href="/invoices"
-                                                        className="text-sm font-semibold text-[#4534FF] transition hover:text-[#5E6CFF] dark:text-[#9DAAFF] dark:hover:text-[#B8C5FF]"
-                                                    >
-                                                        View all invoices
-                                                    </Link>
-                                                }
-                                            >
-                                                <InvoiceTable
-                                                    invoices={openInvoices}
-                                                    onUpdateStatus={handleUpdateInvoiceStatus}
-                                                    onGeneratePdf={handleGenerateInvoicePdf}
-                                                    onCreateCheckout={handleCreateCheckoutSession}
-                                                    generatingInvoiceId={pdfInvoiceId}
-                                                    checkoutInvoiceId={checkoutInvoiceId}
-                                                />
-                                            </SectionCard>
-                                        ) : null}
-=======
-                                <div className="space-y-6 lg:col-span-2">
-                                    <SectionCard
-                                        title="Upcoming Shoots"
-                                        description="Stay ready for every session with a quick view of the week ahead."
-                                        action={
-                                            <Link
-                                                href="/bookings"
-                                                className="text-sm font-semibold text-[#4534FF] transition hover:text-[#5E6CFF] dark:text-[#9DAAFF] dark:hover:text-[#B8C5FF]"
-                                            >
-                                                Open calendar
-                                            </Link>
-                                        }
-                                    >
-                                        <BookingList bookings={upcomingBookings} />
-                                    </SectionCard>
-
-                                    <SectionCard
-                                        title="Active Clients"
-                                        description="From loyal regulars to new leads, see who needs attention next."
-                                        action={
-                                            <Link
-                                                href="/clients"
-                                                className="text-sm font-semibold text-[#4534FF] transition hover:text-[#5E6CFF] dark:text-[#9DAAFF] dark:hover:text-[#B8C5FF]"
-                                            >
-                                                View all clients
-                                            </Link>
-                                        }
-                                    >
-                                        <ClientTable clients={clients} />
-                                    </SectionCard>
-                                </div>
-                                <div className="space-y-6">
-                                    <SectionCard
-                                        title="Open Invoices"
-                                        description="Collect payments faster with a focused list of outstanding balances."
-                                        action={
-                                            <Link
-                                                href="/invoices"
-                                                className="text-sm font-semibold text-[#4534FF] transition hover:text-[#5E6CFF] dark:text-[#9DAAFF] dark:hover:text-[#B8C5FF]"
-                                            >
-                                                View all invoices
-                                            </Link>
-                                        }
-                                    >
-                                        <InvoiceTable
-                                            invoices={openInvoices}
-                                                onUpdateStatus={handleUpdateInvoiceStatus}
-                                                onGeneratePdf={handleGenerateInvoicePdf}
-                                                onCreateCheckout={handleCreateCheckoutSession}
-                                                generatingInvoiceId={pdfInvoiceId}
-                                                checkoutInvoiceId={checkoutInvoiceId}
-                                            />
-                                        </SectionCard>
->>>>>>> 0d32a299
-
-                                        {secondaryPanelVisibility.studioTasks !== false ? (
-                                            <SectionCard
-                                                title="Studio Tasks"
-                                                description="Keep production moving with next actions across your team."
-                                                action={
-                                                    <button className="text-sm font-semibold text-[#4534FF] transition hover:text-[#5E6CFF] dark:text-[#9DAAFF] dark:hover:text-[#B8C5FF]">
-                                                        Create task
-                                                    </button>
-                                                }
-                                            >
-                                                <TaskList tasks={tasks} />
-                                            </SectionCard>
-                                        ) : null}
-                                    </div>
-                                </div>
-
-                                <div className="grid gap-6 lg:grid-cols-3">
-                                    {secondaryPanelVisibility.topClients !== false ? (
-                                        <SectionCard
-                                            title="Top Clients by Revenue"
-                                            description="Spot the relationships fueling your studio's growth."
-                                        >
-                                            {topClientsByRevenue.length > 0 ? (
-                                                <ul className="space-y-4">
-                                                    {topClientsByRevenue.map((client) => (
-                                                        <li key={client.name} className="flex items-center justify-between gap-4">
-                                                            <div>
-                                                                <p className="text-sm font-semibold text-slate-900 dark:text-white">
-                                                                    {client.name}
-                                                                </p>
-                                                                <p className="text-xs text-slate-500 dark:text-slate-400">
-                                                                    {client.statusLabel} · {client.projects}{' '}
-                                                                    {client.projects === 1 ? 'project' : 'projects'}
-                                                                </p>
-                                                            </div>
-                                                            <div className="text-right">
-                                                                <p className="text-sm font-semibold text-slate-900 dark:text-white">
-                                                                    {formatCurrency(client.total)}
-                                                                </p>
-                                                                <p className="text-xs text-slate-500 dark:text-slate-400">
-                                                                    {client.lastInvoiceLabel
-                                                                        ? `Last invoice ${client.lastInvoiceLabel}`
-                                                                        : 'No invoices yet'}
-                                                                </p>
-                                                            </div>
-                                                        </li>
-                                                    ))}
-                                                </ul>
-                                            ) : (
-                                                <p className="text-sm text-slate-500 dark:text-slate-400">No invoice data yet.</p>
-                                            )}
-                                        </SectionCard>
-                                    ) : null}
-
-                                    {secondaryPanelVisibility.shootReminders !== false ? (
-                                        <SectionCard
-                                            title="Upcoming Shoot Reminders"
-                                            description="Prep details for the next client milestones."
-                                        >
-                                        {upcomingShootReminders.length > 0 ? (
-                                            <ul className="space-y-4">
-                                                {upcomingShootReminders.map((reminder) => (
-                                                    <li
-                                                        key={reminder.id}
-                                                        className="rounded-xl border border-slate-200 bg-white p-4 shadow-sm dark:border-slate-800 dark:bg-slate-900"
-                                                    >
-                                                        <div className="flex items-start justify-between gap-3">
-                                                            <div>
-                                                                <p className="text-sm font-semibold text-slate-900 dark:text-white">
-                                                                    {reminder.client}
-                                                                </p>
-                                                                <p className="text-xs text-slate-500 dark:text-slate-400">
-                                                                    {reminder.shootType}
-                                                                </p>
-                                                            </div>
-                                                            <div className="text-right text-xs text-slate-500 dark:text-slate-400">
-                                                                <p className="text-sm font-semibold text-slate-900 dark:text-white">
-                                                                    {reminder.dateLabel}
-                                                                </p>
-                                                                <p>{reminder.startTime}</p>
-                                                            </div>
-                                                        </div>
-                                                        <div className="mt-3 flex flex-wrap items-center justify-between gap-2 text-xs">
-                                                            <span
-                                                                className={[
-                                                                    'inline-flex items-center rounded-full px-2 py-1 text-xs font-semibold',
-                                                                    reminder.daysUntil <= 3
-                                                                        ? 'bg-[#FFE6F5] text-[#D61B7B] dark:bg-[#4D1331] dark:text-[#FF9FD8]'
-                                                                        : 'bg-[#E9E7FF] text-[#4534FF] dark:bg-[#2A1F67] dark:text-[#AEB1FF]'
-                                                                ].join(' ')}
-                                                            >
-                                                                {formatDaysUntil(reminder.daysUntil)}
-                                                            </span>
-                                                            <span className="text-slate-500 dark:text-slate-400">{reminder.location}</span>
-                                                        </div>
-                                                    </li>
-                                                ))}
-                                            </ul>
-                                        ) : (
-                                            <p className="text-sm text-slate-500 dark:text-slate-400">
-                                                No upcoming shoots scheduled.
-                                            </p>
-                                        )}
-                                        </SectionCard>
-                                    ) : null}
-
-                                    {secondaryPanelVisibility.galleryAlerts !== false ? (
-                                        <SectionCard
-                                            title="Gallery Delivery &amp; Expiration"
-                                            description="Keep post-production commitments on schedule and alert clients before galleries expire."
-                                        >
-                                            {galleryLifecycleAlerts.length > 0 ? (
-                                                <ul className="space-y-4">
-                                                    {galleryLifecycleAlerts.map((alert) => {
-                                                    const toneClass = galleryLifecycleToneClass[alert.tone];
-                                                    const badgeClass = [
-                                                        'inline-flex items-center rounded-full px-2 py-1 text-xs font-semibold',
-                                                        alert.eventType === 'delivery'
-                                                            ? 'bg-indigo-100/80 text-indigo-600 dark:bg-indigo-500/20 dark:text-indigo-200'
-                                                            : alert.tone === 'danger'
-                                                              ? 'bg-rose-100 text-rose-700 dark:bg-rose-500/20 dark:text-rose-200'
-                                                              : 'bg-amber-100 text-amber-700 dark:bg-amber-500/20 dark:text-amber-200'
-                                                    ].join(' ');
-
-                                                    return (
-                                                        <li
-                                                            key={alert.id}
-                                                            className="rounded-xl border border-slate-200 bg-white p-4 shadow-sm dark:border-slate-800 dark:bg-slate-900"
-                                                        >
-                                                            <div className="flex items-start justify-between gap-4">
-                                                                <div>
-                                                                    <p className="text-sm font-semibold text-slate-900 dark:text-white">
-                                                                        {alert.client}
-                                                                    </p>
-                                                                    <p className="text-xs text-slate-500 dark:text-slate-400">
-                                                                        {alert.shootType}
-                                                                    </p>
-                                                                    <div className="mt-2 flex flex-wrap items-center gap-2 text-xs">
-                                                                        <span className={badgeClass}>
-                                                                            {alert.eventType === 'delivery' ? 'Delivery' : 'Expiration'}
-                                                                        </span>
-                                                                        {alert.projectId ? (
-                                                                            <span className="inline-flex items-center rounded-full bg-slate-100 px-2 py-1 font-medium text-slate-500 dark:bg-slate-800 dark:text-slate-300">
-                                                                                {alert.projectId}
-                                                                            </span>
-                                                                        ) : null}
-                                                                        {alert.eventType === 'expiration' && alert.reminderSentLabel ? (
-                                                                            <span className="inline-flex items-center rounded-full bg-slate-100 px-2 py-1 font-medium text-slate-500 dark:bg-slate-800 dark:text-slate-300">
-                                                                                Reminder sent {alert.reminderSentLabel}
-                                                                            </span>
-                                                                        ) : null}
-                                                                    </div>
-                                                                </div>
-                                                                <div className="text-right text-xs">
-                                                                    <p className="text-sm font-semibold text-slate-900 dark:text-white">
-                                                                        {alert.eventDateLabel}
-                                                                    </p>
-                                                                    <p className={['font-semibold', toneClass].join(' ')}>{alert.countdownLabel}</p>
-                                                                </div>
-                                                            </div>
-                                                        </li>
-                                                    );
-                                                })}
-                                            </ul>
-                                        ) : (
-                                            <p className="text-sm text-slate-500 dark:text-slate-400">
-                                                No upcoming deliveries or expirations.
-                                            </p>
-                                        )}
-                                        </SectionCard>
-                                    ) : null}
-                                </div>
-                            </div>
-                        </main>
-                    </div>
-                </div>
-            </div>
-            <AnimatePresence mode="wait">
-                {activeModal === 'booking' ? (
-                    <QuickActionModal
-                        key="booking"
-                        type="booking"
-                        title="Schedule a new shoot"
-                        subtitle="Turn a client request into a confirmed production timeline with quick context fields."
-                        submitLabel="Save booking"
-                        onClose={closeModal}
-                        onSubmit={handleCreateBooking}
-                        baseFields={bookingFields}
-                    />
-                ) : null}
-                {activeModal === 'invoice' ? (
-                    <InvoiceBuilderModal clients={clients} onClose={closeModal} onSubmit={handleCreateInvoice} />
-                ) : null}
-                {activeModal === 'gallery' ? (
-                    <QuickActionModal
-                        key="gallery"
-                        type="gallery"
-                        title="Upload gallery details"
-                        subtitle="Log delivery milestones, passwords, and presentation assets before sharing with clients."
-                        submitLabel="Save gallery"
-                        onClose={closeModal}
-                        onSubmit={handleCreateGallery}
-                        baseFields={galleryFields}
-                    />
-                ) : null}
-            </AnimatePresence>
-        </>
-    );
-}
-
-
-export default function PhotographyCrmDashboardPage(props: PhotographyCrmDashboardProps) {
-    return (
-        <CrmAuthGuard
-            title="Studio CRM access"
-            description="Authenticate with the studio access code to view client data, galleries, and billing activity."
-        >
-            <PhotographyCrmDashboard {...props} />
-        </CrmAuthGuard>
-    );
-}
-
-
-export const getStaticProps: GetStaticProps<PhotographyCrmDashboardProps> = async () => {
-    const [bookings, invoices] = await Promise.all([
-        readCmsCollection<BookingRecord>('crm-bookings.json'),
-        readCmsCollection<InvoiceRecord>('crm-invoices.json')
-    ]);
-
-    return {
-        props: {
-            bookings,
-            invoices
-        }
-    };
-};
-
-async function readJsonSafely<T>(response: Response): Promise<T | null> {
-    try {
-        const raw = await response.text();
-        if (!raw) {
-            return null;
-        }
-        return JSON.parse(raw) as T;
-    } catch (error) {
-        console.warn('Unable to parse JSON response payload', error);
-        return null;
-    }
-}
-
-const currencyFormatter = new Intl.NumberFormat('en-US', {
-    style: 'currency',
-    currency: 'USD',
-    maximumFractionDigits: 0
-});
-
-function formatCurrency(value: number): string {
-    return currencyFormatter.format(value);
-}
-
-function calculatePercentChange(current: number, previous: number): number {
-    if (previous === 0) {
-        return current === 0 ? 0 : 100;
-    }
-    return ((current - previous) / Math.abs(previous)) * 100;
-}
-
-function sumInvoicesForMonth(invoices: InvoiceRecord[], month: dayjs.Dayjs): number {
-    return invoices
-        .filter((invoice) => dayjs(invoice.dueDate).isSame(month, 'month'))
-        .reduce((total, invoice) => total + invoice.amount, 0);
-}
-
-function formatTimeLabel(value: unknown): string | undefined {
-    if (typeof value !== 'string') {
-        return undefined;
-    }
-
-    const trimmed = value.trim();
-    if (!trimmed) {
-        return undefined;
-    }
-
-    const parsed = dayjs(trimmed, ['HH:mm', 'H:mm', 'h:mm A', 'h:mmA'], true);
-    if (parsed.isValid()) {
-        return parsed.format('h:mm A');
-    }
-
-    return trimmed;
-}
-
-function startOfWeek(value: dayjs.Dayjs): dayjs.Dayjs {
-    return value.subtract(value.day(), 'day').startOf('day');
-}
-
-function endOfWeek(value: dayjs.Dayjs): dayjs.Dayjs {
-    return startOfWeek(value).add(6, 'day').endOf('day');
-}
-
-function isWithinRange(value: dayjs.Dayjs, start: dayjs.Dayjs, end: dayjs.Dayjs): boolean {
-    return (value.isAfter(start) || value.isSame(start)) && (value.isBefore(end) || value.isSame(end));
-}
-
-function buildAnalytics(
-    referenceMonth: dayjs.Dayjs,
-    bookings: BookingRecord[],
-    invoices: InvoiceRecord[]
-): Record<'weekly' | 'monthly' | 'yearly', ChartPoint[]> {
-    return {
-        weekly: buildWeeklyAnalytics(referenceMonth, bookings, invoices),
-        monthly: buildMonthlyAnalytics(referenceMonth, bookings, invoices),
-        yearly: buildYearlyAnalytics(referenceMonth, bookings, invoices)
-    };
-}
-
-function buildWeeklyAnalytics(
-    referenceMonth: dayjs.Dayjs,
-    bookings: BookingRecord[],
-    invoices: InvoiceRecord[]
-): ChartPoint[] {
-    const weeksToDisplay = 6;
-    const result: ChartPoint[] = [];
-    const referenceEnd = referenceMonth.endOf('month');
-
-    for (let offset = weeksToDisplay - 1; offset >= 0; offset -= 1) {
-        const anchor = referenceEnd.subtract(offset, 'week');
-        const weekStart = startOfWeek(anchor);
-        const weekEnd = endOfWeek(anchor);
-
-        const shoots = bookings.filter((booking) => isWithinRange(dayjs(booking.date), weekStart, weekEnd)).length;
-        const revenue = invoices
-            .filter((invoice) => isWithinRange(dayjs(invoice.dueDate), weekStart, weekEnd))
-            .reduce((total, invoice) => total + invoice.amount, 0);
-
-        result.push({
-            label: weekStart.format('MMM D'),
-            shoots,
-            revenue
-        });
-    }
-
-    return result;
-}
-
-function buildMonthlyAnalytics(
-    referenceMonth: dayjs.Dayjs,
-    bookings: BookingRecord[],
-    invoices: InvoiceRecord[]
-): ChartPoint[] {
-    const monthsToDisplay = 6;
-    const result: ChartPoint[] = [];
-
-    for (let offset = monthsToDisplay - 1; offset >= 0; offset -= 1) {
-        const month = referenceMonth.subtract(offset, 'month');
-        const shoots = bookings.filter((booking) => dayjs(booking.date).isSame(month, 'month')).length;
-        const revenue = invoices
-            .filter((invoice) => dayjs(invoice.dueDate).isSame(month, 'month'))
-            .reduce((total, invoice) => total + invoice.amount, 0);
-
-        result.push({
-            label: month.format('MMM'),
-            shoots,
-            revenue
-        });
-    }
-
-    return result;
-}
-
-function buildYearlyAnalytics(
-    referenceMonth: dayjs.Dayjs,
-    bookings: BookingRecord[],
-    invoices: InvoiceRecord[]
-): ChartPoint[] {
-    const yearsToDisplay = 3;
-    const result: ChartPoint[] = [];
-    const latestYear = referenceMonth.year();
-
-    for (let offset = yearsToDisplay - 1; offset >= 0; offset -= 1) {
-        const year = latestYear - offset;
-        const shoots = bookings.filter((booking) => dayjs(booking.date).year() === year).length;
-        const revenue = invoices
-            .filter((invoice) => dayjs(invoice.dueDate).year() === year)
-            .reduce((total, invoice) => total + invoice.amount, 0);
-
-        result.push({
-            label: year.toString(),
-            shoots,
-            revenue
-        });
-    }
-
-    return result;
-}
-
-function formatDaysUntil(days: number): string {
-    if (days <= 0) {
-        return 'Today';
-    }
-
-    if (days === 1) {
-        return 'Tomorrow';
-    }
-
-    return `In ${days} days`;
-}
-
-type ProfileHighlightsProps = {
-    profileStats: { id: string; label: string; value: string }[];
-    earningsPercentage: number;
-    paidRevenue: number;
-    earningsGoal: number;
-    earningsRemaining: number;
-    deliveredGalleries: number;
-    pendingGalleries: number;
-    galleryCompletion: number;
-    pendingGalleryClients: string[];
-};
-
-function ProfileHighlights({
-    profileStats,
-    earningsPercentage,
-    paidRevenue,
-    earningsGoal,
-    earningsRemaining,
-    deliveredGalleries,
-    pendingGalleries,
-    galleryCompletion,
-    pendingGalleryClients
-}: ProfileHighlightsProps) {
-    return (
-        <section className="flex h-full flex-col rounded-2xl border border-slate-200 bg-white p-6 shadow-sm transition hover:shadow-lg dark:border-slate-800 dark:bg-slate-900">
-            <div className="flex items-center gap-4">
-                <Image
-                    src="/images/avatar4.svg"
-                    alt="Avery Logan"
-                    width={64}
-                    height={64}
-                    className="h-16 w-16 rounded-full border border-slate-200 bg-white p-1 dark:border-slate-700"
-                />
-                <div>
-                    <p className="text-xs font-semibold uppercase tracking-[0.32em] text-[#4534FF] dark:text-[#9DAAFF]">
-                        Lead Photographer
-                    </p>
-                    <h2 className="mt-1 text-xl font-semibold text-slate-900 dark:text-white">Avery Logan</h2>
-                    <p className="text-sm text-slate-500 dark:text-slate-400">San Francisco Bay Area</p>
-                </div>
-            </div>
-            <dl className="mt-6 grid gap-4 sm:grid-cols-3">
-                {profileStats.map((stat) => (
-                    <div
-                        key={stat.id}
-                        className="rounded-xl border border-slate-200 bg-slate-50 p-4 text-sm dark:border-slate-700 dark:bg-slate-800/40"
-                    >
-                        <dt className="font-medium text-slate-500 dark:text-slate-400">{stat.label}</dt>
-                        <dd className="mt-1 text-xl font-semibold text-slate-900 dark:text-white">{stat.value}</dd>
-                    </div>
-                ))}
-            </dl>
-            <div className="mt-8 rounded-2xl bg-slate-50 p-5 dark:bg-slate-800/40">
-                <div className="flex flex-col gap-6 sm:flex-row sm:items-center">
-                    <EarningsProgress percentage={earningsPercentage} />
-                    <div>
-                        <p className="text-sm font-medium text-slate-500 dark:text-slate-300">Earnings goal</p>
-                        <p className="mt-1 text-2xl font-semibold text-slate-900 dark:text-white">{formatCurrency(paidRevenue)}</p>
-                        <p className="mt-1 text-xs text-slate-500 dark:text-slate-400">
-                            Target {formatCurrency(earningsGoal)} · {formatCurrency(earningsRemaining)} to go
-                        </p>
-                    </div>
-                </div>
-            </div>
-            <div className="mt-6 border-t border-slate-200 pt-6 dark:border-slate-800">
-                <h3 className="text-xs font-semibold uppercase tracking-[0.32em] text-[#4534FF] dark:text-[#9DAAFF]">Galleries</h3>
-                <p className="mt-2 text-sm text-slate-500 dark:text-slate-400">
-                    {deliveredGalleries} delivered · {pendingGalleries} pending ({galleryCompletion}% complete)
-                </p>
-                <div className="mt-4 flex items-center gap-3">
-                    <div className="h-2 flex-1 overflow-hidden rounded-full bg-slate-200 dark:bg-slate-800">
-                        <div
-                            className="h-full rounded-full bg-gradient-to-r from-[#5D3BFF] via-[#3D7CFF] to-[#4DE5FF]"
-                            style={{ width: `${galleryCompletion}%` }}
-                        />
-                    </div>
-                    <span className="text-xs font-semibold text-slate-600 dark:text-slate-300">{galleryCompletion}%</span>
-                </div>
-                {pendingGalleryClients.length > 0 && (
-                    <p className="mt-3 text-xs uppercase tracking-[0.3em] text-slate-400 dark:text-slate-500">
-                        Pending: {pendingGalleryClients.join(' · ')}
-                    </p>
-                )}
-            </div>
-        </section>
-    );
-}
-
-type EarningsProgressProps = {
-    percentage: number;
-};
-
-function EarningsProgress({ percentage }: EarningsProgressProps) {
-    const radius = 56;
-    const circumference = 2 * Math.PI * radius;
-    const clamped = Math.min(Math.max(percentage, 0), 100);
-    const offset = circumference * (1 - clamped / 100);
-
-    return (
-        <div className="relative h-32 w-32">
-            <svg viewBox="0 0 140 140" className="h-full w-full" aria-hidden="true">
-                <circle cx="70" cy="70" r={radius} stroke="rgba(148, 163, 184, 0.35)" strokeWidth="12" fill="none" />
-                <circle
-                    cx="70"
-                    cy="70"
-                    r={radius}
-                    stroke="#6366F1"
-                    strokeWidth="12"
-                    fill="none"
-                    strokeLinecap="round"
-                    strokeDasharray={`${circumference} ${circumference}`}
-                    strokeDashoffset={offset}
-                    transform="rotate(-90 70 70)"
-                />
-            </svg>
-            <div className="absolute inset-0 flex flex-col items-center justify-center">
-                <span className="text-2xl font-semibold text-slate-900 dark:text-white">{clamped}%</span>
-                <span className="text-xs font-medium uppercase tracking-[0.32em] text-slate-500 dark:text-slate-400">to goal</span>
-            </div>
-        </div>
-    );
-}+          {secondaryPanelVisibility.studioTasks !== false ? (
+              <SectionCard
+                  title="Studio Tasks"
+                  description="Keep production moving with next actions across
+  your team."
+                  action={
+                      <button className="text-sm font-semibold
+  text-[#4534FF] transition hover:text-[#5E6CFF] dark:text-[#9DAAFF]
+  dark:hover:text-[#B8C5FF]">
+                          Create task
+                      </button>
+                  }
+              >
+                  <TaskList tasks={tasks} />
+              </SectionCard>
+          ) : null}
+      </div>
+  </div>